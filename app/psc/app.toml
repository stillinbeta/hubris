--- conflicted
+++ resolved
@@ -318,11 +318,7 @@
 
 [config.spi.spi2.devices.ksz8463]
 mux = "port_i"
-<<<<<<< HEAD
-cs = [{port = "A", pin = 0}]
-=======
-cs = {port = "I", pin = 0}
->>>>>>> 2c9bfe86
+cs = [{port = "I", pin = 0}]
 
 [config.spi.spi4]
 controller = 4
